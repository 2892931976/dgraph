--- conflicted
+++ resolved
@@ -218,10 +218,23 @@
 			break L1
 		case r == '@':
 			l.Emit(itemAt)
-			if errState := processDirective(l); errState != nil {
-				return errState
+			for {
+				r := l.Next()
+				if isNameSuffix(r) {
+					continue // absorb
+				}
+				l.Backup()
+				// l.Pos would be index of the end of operation type + 1.
+				word := l.Input[l.Start:l.Pos]
+				if word == "index" {
+					l.Emit(itemIndex)
+				} else if word == "reverse" {
+					l.Emit(itemReverse)
+				} else {
+					return l.Errorf("Unexpected directive %s", l.Input[l.Start:l.Pos])
+				}
+				break
 			}
-			break L1
 		default:
 			return l.Errorf("Invalid schema. Unexpected %s", l.Input[l.Start:l.Pos])
 		}
@@ -230,74 +243,12 @@
 	return lexText
 }
 
-<<<<<<< HEAD
-// processDirective returns nil if we are ok. Otherwise, it returns error state.
-func processDirective(l *lex.Lexer) lex.StateFn {
-	for {
-		r := l.Next()
-		if isNameSuffix(r) {
-			continue // absorb
-		}
-		l.Backup()
-		// l.Pos would be index of the end of operation type + 1.
-		word := l.Input[l.Start:l.Pos]
-		if word == "index" {
-			l.Emit(itemIndex)
-		} else if word == "reverse" {
-			l.Emit(itemReverse)
-		} else {
-			return l.Errorf("Unexpected directive %s", word)
-		}
-
-		for {
-			r = l.Next()
-			switch {
-			case r == leftRound:
-				l.Emit(itemLeftRound)
-				// Read until we see a right round.
-				for {
-					r = l.Next()
-					if isSpace(r) || isEndOfLine(r) {
-						l.Ignore()
-						continue
-					}
-					if r == rightRound {
-						// We are done with parsing this directive.
-						l.Emit(itemRightRound)
-						return nil
-					}
-					if isNameBegin(r) {
-						// Start of a directive argument.
-						for {
-							r = l.Next()
-							if isNameSuffix(r) {
-								continue
-							}
-							l.Backup()
-							l.Emit(itemDirectiveArg)
-							break
-						}
-					}
-				}
-			case isSpace(r) || isEndOfLine(r):
-				l.Ignore()
-			default:
-				l.Backup()
-				return nil
-			}
-		}
-	}
-}
-
-func lexScalarPair1(l *lex.Lexer) lex.StateFn {
-=======
 func lexName(l *lex.Lexer, styp lex.ItemType) error {
 	r := l.Next()
 	if r == lsThan {
 		return lexIRIRef(l, styp)
 	}
 
->>>>>>> fe7cba2b
 	for {
 		r := l.Next()
 		if isNameSuffix(r) {
@@ -365,10 +316,23 @@
 			break L1
 		case r == '@':
 			l.Emit(itemAt)
-			if errState := processDirective(l); errState != nil {
-				return errState
+			for {
+				r := l.Next()
+				if isNameSuffix(r) {
+					continue // absorb
+				}
+				l.Backup()
+				// l.Pos would be index of the end of operation type + 1.
+				word := l.Input[l.Start:l.Pos]
+				if word == "index" {
+					l.Emit(itemIndex)
+				} else if word == "reverse" {
+					l.Emit(itemReverse)
+				} else {
+					return l.Errorf("Unexpected directive %s", word)
+				}
+				break
 			}
-			break L1
 		default:
 			return l.Errorf("Invalid schema. Unexpected %s", l.Input[l.Start:l.Pos])
 		}
